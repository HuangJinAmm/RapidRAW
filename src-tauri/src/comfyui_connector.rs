--- conflicted
+++ resolved
@@ -15,15 +15,6 @@
 const SERVER_MAX_UPLOAD_SIZE: usize = 104_857_600; // 100 MiB ComfyUI limit
 const TARGET_MAX_SIZE: usize = 4 * 1024 * 1024; // 4 MB
 
-<<<<<<< HEAD
-async fn upload_image(address: &str, image: DynamicImage, form_name: &str) -> Result<String> {
-    let mut image_bytes = Cursor::new(Vec::new());
-    image.write_to(&mut image_bytes, ImageFormat::Png)?;
-
-    let part = multipart::Part::bytes(image_bytes.into_inner())
-        .file_name(format!("{}.png", Uuid::new_v4()))
-        .mime_str("image/png")?;
-=======
 fn encode_jpeg(image: &DynamicImage, quality: u8) -> Result<Vec<u8>> {
     let mut buffer = Cursor::new(Vec::new());
     image.to_rgb8().write_with_encoder(JpegEncoder::new_with_quality(&mut buffer, quality))?;
@@ -95,7 +86,6 @@
     let part = multipart::Part::bytes(final_image_bytes)
         .file_name(file_name)
         .mime_str(mime_type)?;
->>>>>>> 313c31ea
 
     let form = multipart::Form::new()
         .part(form_name.to_string(), part)
@@ -249,13 +239,6 @@
     mask_image: Option<DynamicImage>,
     text_prompt: Option<String>,
 ) -> Result<Vec<u8>> {
-<<<<<<< HEAD
-    let workflow_path = config
-        .workflow_path
-        .as_ref()
-        .map(PathBuf::from)
-        .unwrap_or_else(|| Path::new(WORKFLOWS_DIR).join("generative_replace.json"));
-=======
     let max_dimension = config.inpaint_resolution.unwrap_or(1536);
 
     let (w, h) = source_image.dimensions();
@@ -279,7 +262,6 @@
     let workflow_path = config.workflow_path.as_ref().map(PathBuf::from).unwrap_or_else(|| {
         Path::new(WORKFLOWS_DIR).join("generative_replace.json")
     });
->>>>>>> 313c31ea
 
     let workflow_str = fs::read_to_string(&workflow_path)
         .map_err(|e| anyhow!("Failed to read workflow file at {:?}: {}", workflow_path, e))?;
