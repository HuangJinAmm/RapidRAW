--- conflicted
+++ resolved
@@ -2057,7 +2057,9 @@
     state: tauri::State<AppState>,
 ) -> Result<Response, String> {
     let context = get_or_init_gpu_context(&state)?;
-    let base_image = load_and_composite(&path, &js_adjustments, false)
+    let new_path = Path::new(&path);
+    let image = read_file_mapped(&new_path).map_err(|e| e.to_string())?;
+    let base_image = load_and_composite(&image[..], &path, &js_adjustments, false)
         .map_err(|e| e.to_string())?;
     let (transformed_image, unscaled_crop_offset) =
         apply_all_transformations(&base_image, &js_adjustments, 1.0);
@@ -2145,31 +2147,6 @@
     {}
 }
 
-<<<<<<< HEAD
-fn log_path<'a>() -> Result<PathBuf, &'a str> {
-    let proj_dirs = ProjectDirs::from("com", "CT", "RapidRaw")
-        .expect("Could not determine user directory");
-    let log_dir = proj_dirs.data_local_dir();
-    std::fs::create_dir_all(log_dir).map_err(|_| "Could not create log directory")?;
-    Ok(log_dir.join("RapidRaw.log"))
-}
-
-
-/// Hook panic messages to the logger.
-fn logger() -> Result<(), fern::InitError> {
-    let log_file = fs::OpenOptions::new()
-            .write(true)
-            .create(true)
-            .append(true)
-            .open(log_path()
-            .expect("Failed to get/open log path"))?;
-
-    
-    let var = std::env::var("RUST_LOG").unwrap_or_else(|_| "error".to_string());
-    let level: log::LevelFilter = var.parse().unwrap_or(log::LevelFilter::Error);
-    
-    fern::Dispatch::new()
-=======
 fn setup_logging(app_handle: &tauri::AppHandle) {
     let log_dir = match app_handle.path().app_log_dir() {
         Ok(dir) => dir,
@@ -2196,7 +2173,6 @@
     let level: log::LevelFilter = var.parse().unwrap_or(log::LevelFilter::Info);
 
     let mut dispatch = fern::Dispatch::new()
->>>>>>> 81a854ff
         .format(|out, message, record| {
             out.finish(format_args!(
                 "{} [{}] {}",
@@ -2206,11 +2182,6 @@
             ))
         })
         .level(level)
-<<<<<<< HEAD
-        .chain(std::io::stderr())   
-        .chain(log_file)            
-        .apply()?;
-=======
         .chain(std::io::stderr());
 
     if let Some(file) = log_file {
@@ -2222,34 +2193,15 @@
     if let Err(e) = dispatch.apply() {
         eprintln!("Failed to apply logger configuration: {}", e);
     }
->>>>>>> 81a854ff
 
     panic::set_hook(Box::new(|error| {
         log::error!("PANIC! {:#?}", error);
     }));
-<<<<<<< HEAD
-    Ok(())
-}
-
-pub fn init_logger() {
-    INIT.call_once(|| {
-        if let Err(e) = logger() {
-                eprintln!("Failed to initialize logger: {:?}", e);
-        }
-    });
-
+
+    log::info!("Logger initialized successfully. Log file at: {:?}", log_file_path);
 }
 
 fn main() {
-    init_logger();
-        
-=======
-
-    log::info!("Logger initialized successfully. Log file at: {:?}", log_file_path);
-}
-
-fn main() {
->>>>>>> 81a854ff
     tauri::Builder::default()
         .plugin(tauri_plugin_os::init())
         .plugin(tauri_plugin_fs::init())
@@ -2279,7 +2231,6 @@
                     "libonnxruntime.dylib"
                 }
             };
-<<<<<<< HEAD
             let ort_library_path = Mutex::new(resource_path.join(ort_library_name));
             {
                 let path = ort_library_path.lock().unwrap();
@@ -2288,13 +2239,6 @@
                 }
                 println!("Set ORT_DYLIB_PATH to: {}", path.display());
             }
-=======
-
-            let ort_library_path = resource_path.join(ort_library_name);
-            // TODO: Audit that the environment access only happens in single-threaded code.
-            unsafe { std::env::set_var("ORT_DYLIB_PATH", &ort_library_path) };
-            log::info!("Set ORT_DYLIB_PATH to: {}", ort_library_path.display());
->>>>>>> 81a854ff
 
             let settings: AppSettings = load_settings(app_handle.clone()).unwrap_or_default();
             let window_cfg = app.config().app.windows.get(0).unwrap().clone();
