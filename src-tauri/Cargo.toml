--- conflicted
+++ resolved
@@ -55,14 +55,10 @@
 rand = "0.9"
 tauri-plugin-shell = "2.3.1"
 tempfile = "3.22.0"
-<<<<<<< HEAD
 num_cpus = "1.17.0"
 mimalloc = "0.1.48"
-
-=======
 image_hasher = "3.0.0"
 regex = "1.11.2"
->>>>>>> f63d73e7
 
 [build-dependencies]
 tauri-build = { version = "2.4", features = [] }
